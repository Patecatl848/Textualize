--- conflicted
+++ resolved
@@ -109,13 +109,7 @@
                 ),
             ),
             content=Widget(
-<<<<<<< HEAD
-                Tweet(
-                    TweetBody(),
-                ),
-=======
                 Tweet(TweetBody()),
->>>>>>> eb3b21f5
                 Widget(
                     Static(Syntax(CODE, "python"), classes="code"),
                     self.scroll_to_target,
